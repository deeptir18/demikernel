use crate::{
    cornflakes::{
        CFBytes,
        CopyContext,
        HybridSgaHdr,
        VariableList,
        BITMAP_LENGTH_FIELD,
        OFFSET_FIELD,
        SIZE_FIELD,
    },
    demikernel::libos::LibOS,
    runtime::{
        fail::Fail,
        types::datapath_metadata_t,
    },
};

use bitmaps::Bitmap;
use std::{
    default::Default,
    marker::Sized,
};

pub const SingleBufferCF_NUM_U32_BITMAPS: usize = 1;

pub struct SingleBufferCF {
    bitmap: [Bitmap<32>; SingleBufferCF_NUM_U32_BITMAPS],
    message: CFBytes,
}

impl Clone for SingleBufferCF {
    #[inline]
    fn clone(&self) -> Self {
        SingleBufferCF {
            bitmap: self.bitmap.clone(),
            message: self.message.clone(),
        }
    }
}

impl std::fmt::Debug for SingleBufferCF {
    #[inline]
    fn fmt(&self, f: &mut std::fmt::Formatter<'_>) -> std::fmt::Result {
        f.debug_struct("SingleBufferCF")
            .field("message", &self.message)
            .finish()
    }
}

impl SingleBufferCF {
    const MESSAGE_BITMAP_IDX: usize = 0;
    const MESSAGE_BITMAP_OFFSET: usize = 0;

    #[inline]
    pub fn has_message(&self) -> bool {
        self.bitmap[Self::MESSAGE_BITMAP_OFFSET].get(Self::MESSAGE_BITMAP_IDX)
    }

    #[inline]
    pub fn get_message(&self) -> &CFBytes {
        &self.message
    }

    #[inline]
    pub fn set_message(&mut self, field: CFBytes) {
        self.bitmap[Self::MESSAGE_BITMAP_OFFSET].set(Self::MESSAGE_BITMAP_IDX, true);
        self.message = field;
    }
}

impl HybridSgaHdr for SingleBufferCF {
    const CONSTANT_HEADER_SIZE: usize = SIZE_FIELD + OFFSET_FIELD;
    const NUMBER_OF_FIELDS: usize = 1;
    const NUM_U32_BITMAPS: usize = SingleBufferCF_NUM_U32_BITMAPS;

    #[inline]
    fn new_in() -> Self
    where
        Self: Sized,
    {
        SingleBufferCF {
            bitmap: [Bitmap::<32>::new(); SingleBufferCF_NUM_U32_BITMAPS],
            message: CFBytes::default(),
        }
    }

    #[inline]
    fn dynamic_header_size(&self) -> usize {
        BITMAP_LENGTH_FIELD
            + Self::bitmap_length()
            + self.get_bitmap_field(Self::MESSAGE_BITMAP_IDX, Self::MESSAGE_BITMAP_OFFSET) as usize
                * self.message.total_header_size(true)
    }

    #[inline]
    fn dynamic_header_start(&self) -> usize {
        BITMAP_LENGTH_FIELD
            + Self::bitmap_length()
            + self.get_bitmap_field(Self::MESSAGE_BITMAP_IDX, Self::MESSAGE_BITMAP_OFFSET) as usize
                * CFBytes::CONSTANT_HEADER_SIZE
    }

    #[inline]
    fn num_zero_copy_scatter_gather_entries(&self) -> usize {
        0 + self.message.num_zero_copy_scatter_gather_entries()
    }

    #[inline]
    fn get_bitmap_itermut(&mut self) -> std::slice::IterMut<Bitmap<32>> {
        self.bitmap.iter_mut()
    }

    #[inline]
    fn get_bitmap_iter(&self) -> std::slice::Iter<Bitmap<32>> {
        self.bitmap.iter()
    }

    #[inline]
    fn get_mut_bitmap_entry(&mut self, offset: usize) -> &mut Bitmap<32> {
        &mut self.bitmap[offset]
    }

    #[inline]
    fn get_bitmap_entry(&self, offset: usize) -> &Bitmap<32> {
        &self.bitmap[offset]
    }

    #[inline]
    fn set_bitmap(&mut self, bitmap: impl Iterator<Item = Bitmap<32>>) {
        for (bitmap_entry, bits) in self.bitmap.iter_mut().zip(bitmap) {
            *bitmap_entry = bits;
        }
    }

    // #[inline]
    // fn check_deep_equality(&self, other: &Self) -> bool {
    //     if self.get_bitmap_field(Self::MESSAGE_BITMAP_IDX, Self::MESSAGE_BITMAP_OFFSET)
    //         != other.get_bitmap_field(Self::MESSAGE_BITMAP_IDX, Self::MESSAGE_BITMAP_OFFSET)
    //     {
    //         return false;
    //     } else if self.get_bitmap_field(Self::MESSAGE_BITMAP_IDX, Self::MESSAGE_BITMAP_OFFSET)
    //         && other.get_bitmap_field(Self::MESSAGE_BITMAP_IDX, Self::MESSAGE_BITMAP_OFFSET)
    //     {
    //         if !self.get_message().check_deep_equality(&other.get_message()) {
    //             return false;
    //         }
    //     }

    //     return true;
    // }

    #[inline]
    fn zero_copy_data_len(&self) -> usize {
        let mut ret = 0;
        if self.get_bitmap_field(Self::MESSAGE_BITMAP_IDX, Self::MESSAGE_BITMAP_OFFSET) {
            ret += self.message.zero_copy_data_len();
        }
        ret
    }

    #[inline]
    fn iterate_over_entries<F, C>(
        &self,
        copy_context: &mut CopyContext,
        header_len: usize,
        header_buffer: &mut [u8],
        constant_header_offset: usize,
        dynamic_header_offset: usize,
        cur_entry_ptr: &mut usize,
        datapath_callback: &mut F,
        callback_state: &mut C,
    ) -> Result<usize, Fail>
    where
        F: FnMut(&datapath_metadata_t, &mut C) -> Result<(), Fail>,
    {
        self.serialize_bitmap(header_buffer, constant_header_offset);
        let cur_constant_offset = constant_header_offset + BITMAP_LENGTH_FIELD + Self::bitmap_length();

        let cur_dynamic_offset = dynamic_header_offset;
        let mut ret = 0;

        if self.get_bitmap_field(Self::MESSAGE_BITMAP_IDX, Self::MESSAGE_BITMAP_OFFSET) {
            ret += self.message.iterate_over_entries(
                copy_context,
                header_len,
                header_buffer,
                cur_constant_offset,
                cur_dynamic_offset,
                cur_entry_ptr,
                datapath_callback,
                callback_state,
            )?;
        }

        Ok(ret)
    }

    #[inline]
    fn inner_serialize(
        &self,
        header_buffer: &mut [u8],
        constant_header_offset: usize,
        dynamic_header_start: usize,
        copy_context: &mut CopyContext,
        zero_copy_entries: &mut [datapath_metadata_t],
        ds_offset: &mut usize,
    ) -> Result<(), Fail> {
        self.serialize_bitmap(header_buffer, constant_header_offset);
        let cur_constant_offset = constant_header_offset + BITMAP_LENGTH_FIELD + Self::bitmap_length();

        let cur_dynamic_offset = dynamic_header_start;
        let cur_sge_idx = 0;

        if self.get_bitmap_field(Self::MESSAGE_BITMAP_IDX, Self::MESSAGE_BITMAP_OFFSET) {
            self.message.inner_serialize(
                header_buffer,
                cur_constant_offset,
                cur_dynamic_offset,
                copy_context,
                &mut zero_copy_entries
                    [cur_sge_idx..(cur_sge_idx + self.message.num_zero_copy_scatter_gather_entries())],
                ds_offset,
            )?;
        }

        Ok(())
    }

    #[inline]
    fn inner_deserialize(
        &mut self,
        buf: &datapath_metadata_t,
        header_offset: usize,
        buffer_offset: usize,
    ) -> Result<(), Fail> {
        let bitmap_size = self.deserialize_bitmap(buf, header_offset, buffer_offset);
        let cur_constant_offset = header_offset + BITMAP_LENGTH_FIELD + bitmap_size;

        if self.get_bitmap_field(Self::MESSAGE_BITMAP_IDX, Self::MESSAGE_BITMAP_OFFSET) {
            self.message
                .inner_deserialize(buf, cur_constant_offset, buffer_offset)?;
        }

        Ok(())
    }
}

pub const ListCF_NUM_U32_BITMAPS: usize = 1;

pub struct ListCF {
    bitmap: [Bitmap<32>; ListCF_NUM_U32_BITMAPS],
    messages: VariableList<CFBytes>,
}

impl Clone for ListCF {
    fn clone(&self) -> Self {
        ListCF {
            bitmap: self.bitmap.clone(),
            messages: self.messages.clone(),
        }
    }
}

impl std::fmt::Debug for ListCF {
    fn fmt(&self, f: &mut std::fmt::Formatter<'_>) -> std::fmt::Result {
        f.debug_struct("ListCF").field("messages", &self.messages).finish()
    }
}

<<<<<<< HEAD
impl ListCF{
=======
impl ListCF {
>>>>>>> 663a7efc
    const MESSAGES_BITMAP_IDX: usize = 0;
    const MESSAGES_BITMAP_OFFSET: usize = 0;

    #[inline]
    pub fn has_messages(&self) -> bool {
        self.bitmap[Self::MESSAGES_BITMAP_OFFSET].get(Self::MESSAGES_BITMAP_IDX)
    }

    #[inline]
    pub fn get_messages(&self) -> &VariableList<CFBytes> {
        &self.messages
    }

    #[inline]
    pub fn set_messages(&mut self, field: VariableList<CFBytes>) {
        self.bitmap[Self::MESSAGES_BITMAP_OFFSET].set(Self::MESSAGES_BITMAP_IDX, true);
        self.messages = field;
    }

    #[inline]
    pub fn get_mut_messages(&mut self) -> &mut VariableList<CFBytes> {
        &mut self.messages
    }
<<<<<<< HEAD
=======

>>>>>>> 663a7efc
    #[inline]
    pub fn init_messages(&mut self, num: usize) {
        self.messages = VariableList::init(num);
        self.set_bitmap_field(Self::MESSAGES_BITMAP_IDX, Self::MESSAGES_BITMAP_OFFSET);
    }
}

impl HybridSgaHdr for ListCF {
<<<<<<< HEAD
    const NUMBER_OF_FIELDS: usize = 1;

    const CONSTANT_HEADER_SIZE: usize = SIZE_FIELD + OFFSET_FIELD;

    const NUM_U32_BITMAPS: usize = ListCF_NUM_U32_BITMAPS;
=======
    const CONSTANT_HEADER_SIZE: usize = SIZE_FIELD + OFFSET_FIELD;
    const NUMBER_OF_FIELDS: usize = 1;
    const NUM_U32_BITMAPS: usize = ListCF_NUM_U32_BITMAPS;

>>>>>>> 663a7efc
    #[inline]
    fn new_in() -> Self
    where
        Self: Sized,
    {
        ListCF {
            bitmap: [Bitmap::<32>::new(); ListCF_NUM_U32_BITMAPS],
            messages: VariableList::new_in(),
        }
    }

    #[inline]
    fn dynamic_header_size(&self) -> usize {
        BITMAP_LENGTH_FIELD
            + Self::bitmap_length()
<<<<<<< HEAD
            + self.get_bitmap_field(Self::MESSAGES_BITMAP_IDX, Self::MESSAGES_BITMAP_OFFSET)
                as usize
                * self.messages.total_header_size(true, false)
=======
            + self.get_bitmap_field(Self::MESSAGES_BITMAP_IDX, Self::MESSAGES_BITMAP_OFFSET) as usize
                * self.messages.total_header_size(true)
>>>>>>> 663a7efc
    }

    #[inline]
    fn dynamic_header_start(&self) -> usize {
        BITMAP_LENGTH_FIELD
            + Self::bitmap_length()
<<<<<<< HEAD
            + self.get_bitmap_field(Self::MESSAGES_BITMAP_IDX, Self::MESSAGES_BITMAP_OFFSET)
                as usize
=======
            + self.get_bitmap_field(Self::MESSAGES_BITMAP_IDX, Self::MESSAGES_BITMAP_OFFSET) as usize
>>>>>>> 663a7efc
                * VariableList::<CFBytes>::CONSTANT_HEADER_SIZE
    }

    #[inline]
    fn num_zero_copy_scatter_gather_entries(&self) -> usize {
        0 + self.messages.num_zero_copy_scatter_gather_entries()
    }

    #[inline]
    fn get_bitmap_itermut(&mut self) -> std::slice::IterMut<Bitmap<32>> {
        self.bitmap.iter_mut()
    }

    #[inline]
    fn get_bitmap_iter(&self) -> std::slice::Iter<Bitmap<32>> {
        self.bitmap.iter()
    }

    #[inline]
    fn get_mut_bitmap_entry(&mut self, offset: usize) -> &mut Bitmap<32> {
        &mut self.bitmap[offset]
    }

    #[inline]
    fn get_bitmap_entry(&self, offset: usize) -> &Bitmap<32> {
        &self.bitmap[offset]
    }

    #[inline]
    fn set_bitmap(&mut self, bitmap: impl Iterator<Item = Bitmap<32>>) {
        for (bitmap_entry, bits) in self.bitmap.iter_mut().zip(bitmap) {
            *bitmap_entry = bits;
        }
    }

<<<<<<< HEAD
    // #[inline]
    // fn check_deep_equality(&self, other: &Self) -> bool {
    //     if self.get_bitmap_field(Self::MESSAGES_BITMAP_IDX, Self::MESSAGES_BITMAP_OFFSET)
    //         != other.get_bitmap_field(Self::MESSAGES_BITMAP_IDX, Self::MESSAGES_BITMAP_OFFSET)
    //     {
    //         return false;
    //     } else if self.get_bitmap_field(Self::MESSAGES_BITMAP_IDX, Self::MESSAGES_BITMAP_OFFSET)
    //         && other.get_bitmap_field(Self::MESSAGES_BITMAP_IDX, Self::MESSAGES_BITMAP_OFFSET)
    //     {
    //         if !self
    //             .get_messages()
    //             .check_deep_equality(&other.get_messages())
    //         {
    //             return false;
    //         }
    //     }

    //     return true;
    // }

    #[inline]
    fn iterate_over_entries<F>(
=======
    #[inline]
    fn zero_copy_data_len(&self) -> usize {
        let mut ret = 0;
        if self.get_bitmap_field(Self::MESSAGES_BITMAP_IDX, Self::MESSAGES_BITMAP_OFFSET) {
            ret += self.messages.zero_copy_data_len();
        }
        ret
    }

    #[inline]
    fn iterate_over_entries<F, C>(
>>>>>>> 663a7efc
        &self,
        copy_context: &mut CopyContext,
        header_len: usize,
        header_buffer: &mut [u8],
        constant_header_offset: usize,
        dynamic_header_offset: usize,
        cur_entry_ptr: &mut usize,
        datapath_callback: &mut F,
<<<<<<< HEAD
        callback_state: &mut CallbackEntryState,
    ) -> Result<usize, Error>
    where
        F: FnMut(&datapath_metadata_t, &mut CallbackEntryState) -> Result<(), Error>,
    {
        self.serialize_bitmap(header_buffer, constant_header_offset);
        let cur_constant_offset =
            constant_header_offset + BITMAP_LENGTH_FIELD + Self::bitmap_length();
=======
        callback_state: &mut C,
    ) -> Result<usize, Fail>
    where
        F: FnMut(&datapath_metadata_t, &mut C) -> Result<(), Fail>,
    {
        self.serialize_bitmap(header_buffer, constant_header_offset);
        let cur_constant_offset = constant_header_offset + BITMAP_LENGTH_FIELD + Self::bitmap_length();
>>>>>>> 663a7efc

        let cur_dynamic_offset = dynamic_header_offset;
        let mut ret = 0;

        if self.get_bitmap_field(Self::MESSAGES_BITMAP_IDX, Self::MESSAGES_BITMAP_OFFSET) {
            ret += self.messages.iterate_over_entries(
                copy_context,
                header_len,
                header_buffer,
                cur_constant_offset,
                cur_dynamic_offset,
                cur_entry_ptr,
                datapath_callback,
                callback_state,
            )?;
        }

        Ok(ret)
    }

    #[inline]
    fn inner_serialize(
        &self,
<<<<<<< HEAD
        datapath: &mut LibOS,
        header_buffer: &mut [u8],
        constant_header_offset: usize,
        dynamic_header_start: usize,
        copy_context: &mut CopyContext,
        zero_copy_entries: &mut [datapath_metadata_t],
        ds_offset: &mut usize,
    ) -> Result<(), Error> {
        self.serialize_bitmap(header_buffer, constant_header_offset);
        let cur_constant_offset =
            constant_header_offset + BITMAP_LENGTH_FIELD + Self::bitmap_length();
=======
        header: &mut [u8],
        constant_header_offset: usize,
        dynamic_header_start: usize,
        copy_context: &mut CopyContext,
        zero_copy_scatter_gather_entries: &mut [datapath_metadata_t],
        ds_offset: &mut usize,
    ) -> Result<(), Fail> {
        self.serialize_bitmap(header, constant_header_offset);
        let cur_constant_offset = constant_header_offset + BITMAP_LENGTH_FIELD + Self::bitmap_length();
>>>>>>> 663a7efc

        let cur_dynamic_offset = dynamic_header_start;
        let cur_sge_idx = 0;

        if self.get_bitmap_field(Self::MESSAGES_BITMAP_IDX, Self::MESSAGES_BITMAP_OFFSET) {
            self.messages.inner_serialize(
<<<<<<< HEAD
                datapath,
                header_buffer,
                cur_constant_offset,
                cur_dynamic_offset,
                copy_context,
                &mut zero_copy_entries[cur_sge_idx
                    ..(cur_sge_idx + self.messages.num_zero_copy_scatter_gather_entries())],
=======
                header,
                cur_constant_offset,
                cur_dynamic_offset,
                copy_context,
                &mut zero_copy_scatter_gather_entries
                    [cur_sge_idx..(cur_sge_idx + self.messages.num_zero_copy_scatter_gather_entries())],
>>>>>>> 663a7efc
                ds_offset,
            )?;
        }

        Ok(())
    }

<<<<<<< HEAD

=======
>>>>>>> 663a7efc
    #[inline]
    fn inner_deserialize(
        &mut self,
        buffer: &datapath_metadata_t,
        header_offset: usize,
        buffer_offset: usize,
<<<<<<< HEAD
        // arena: &'arena bumpalo::Bump,
    ) -> Result<(), Error> {
=======
    ) -> Result<(), Fail> {
>>>>>>> 663a7efc
        let bitmap_size = self.deserialize_bitmap(buffer, header_offset, buffer_offset);
        let cur_constant_offset = header_offset + BITMAP_LENGTH_FIELD + bitmap_size;

        if self.get_bitmap_field(Self::MESSAGES_BITMAP_IDX, Self::MESSAGES_BITMAP_OFFSET) {
            self.messages
                .inner_deserialize(buffer, cur_constant_offset, buffer_offset)?;
        }

        Ok(())
    }
}<|MERGE_RESOLUTION|>--- conflicted
+++ resolved
@@ -267,11 +267,7 @@
     }
 }
 
-<<<<<<< HEAD
-impl ListCF{
-=======
 impl ListCF {
->>>>>>> 663a7efc
     const MESSAGES_BITMAP_IDX: usize = 0;
     const MESSAGES_BITMAP_OFFSET: usize = 0;
 
@@ -295,10 +291,7 @@
     pub fn get_mut_messages(&mut self) -> &mut VariableList<CFBytes> {
         &mut self.messages
     }
-<<<<<<< HEAD
-=======
-
->>>>>>> 663a7efc
+
     #[inline]
     pub fn init_messages(&mut self, num: usize) {
         self.messages = VariableList::init(num);
@@ -307,18 +300,10 @@
 }
 
 impl HybridSgaHdr for ListCF {
-<<<<<<< HEAD
-    const NUMBER_OF_FIELDS: usize = 1;
-
-    const CONSTANT_HEADER_SIZE: usize = SIZE_FIELD + OFFSET_FIELD;
-
-    const NUM_U32_BITMAPS: usize = ListCF_NUM_U32_BITMAPS;
-=======
     const CONSTANT_HEADER_SIZE: usize = SIZE_FIELD + OFFSET_FIELD;
     const NUMBER_OF_FIELDS: usize = 1;
     const NUM_U32_BITMAPS: usize = ListCF_NUM_U32_BITMAPS;
 
->>>>>>> 663a7efc
     #[inline]
     fn new_in() -> Self
     where
@@ -334,26 +319,15 @@
     fn dynamic_header_size(&self) -> usize {
         BITMAP_LENGTH_FIELD
             + Self::bitmap_length()
-<<<<<<< HEAD
-            + self.get_bitmap_field(Self::MESSAGES_BITMAP_IDX, Self::MESSAGES_BITMAP_OFFSET)
-                as usize
-                * self.messages.total_header_size(true, false)
-=======
             + self.get_bitmap_field(Self::MESSAGES_BITMAP_IDX, Self::MESSAGES_BITMAP_OFFSET) as usize
                 * self.messages.total_header_size(true)
->>>>>>> 663a7efc
     }
 
     #[inline]
     fn dynamic_header_start(&self) -> usize {
         BITMAP_LENGTH_FIELD
             + Self::bitmap_length()
-<<<<<<< HEAD
-            + self.get_bitmap_field(Self::MESSAGES_BITMAP_IDX, Self::MESSAGES_BITMAP_OFFSET)
-                as usize
-=======
             + self.get_bitmap_field(Self::MESSAGES_BITMAP_IDX, Self::MESSAGES_BITMAP_OFFSET) as usize
->>>>>>> 663a7efc
                 * VariableList::<CFBytes>::CONSTANT_HEADER_SIZE
     }
 
@@ -389,30 +363,6 @@
         }
     }
 
-<<<<<<< HEAD
-    // #[inline]
-    // fn check_deep_equality(&self, other: &Self) -> bool {
-    //     if self.get_bitmap_field(Self::MESSAGES_BITMAP_IDX, Self::MESSAGES_BITMAP_OFFSET)
-    //         != other.get_bitmap_field(Self::MESSAGES_BITMAP_IDX, Self::MESSAGES_BITMAP_OFFSET)
-    //     {
-    //         return false;
-    //     } else if self.get_bitmap_field(Self::MESSAGES_BITMAP_IDX, Self::MESSAGES_BITMAP_OFFSET)
-    //         && other.get_bitmap_field(Self::MESSAGES_BITMAP_IDX, Self::MESSAGES_BITMAP_OFFSET)
-    //     {
-    //         if !self
-    //             .get_messages()
-    //             .check_deep_equality(&other.get_messages())
-    //         {
-    //             return false;
-    //         }
-    //     }
-
-    //     return true;
-    // }
-
-    #[inline]
-    fn iterate_over_entries<F>(
-=======
     #[inline]
     fn zero_copy_data_len(&self) -> usize {
         let mut ret = 0;
@@ -424,7 +374,6 @@
 
     #[inline]
     fn iterate_over_entries<F, C>(
->>>>>>> 663a7efc
         &self,
         copy_context: &mut CopyContext,
         header_len: usize,
@@ -433,16 +382,6 @@
         dynamic_header_offset: usize,
         cur_entry_ptr: &mut usize,
         datapath_callback: &mut F,
-<<<<<<< HEAD
-        callback_state: &mut CallbackEntryState,
-    ) -> Result<usize, Error>
-    where
-        F: FnMut(&datapath_metadata_t, &mut CallbackEntryState) -> Result<(), Error>,
-    {
-        self.serialize_bitmap(header_buffer, constant_header_offset);
-        let cur_constant_offset =
-            constant_header_offset + BITMAP_LENGTH_FIELD + Self::bitmap_length();
-=======
         callback_state: &mut C,
     ) -> Result<usize, Fail>
     where
@@ -450,7 +389,6 @@
     {
         self.serialize_bitmap(header_buffer, constant_header_offset);
         let cur_constant_offset = constant_header_offset + BITMAP_LENGTH_FIELD + Self::bitmap_length();
->>>>>>> 663a7efc
 
         let cur_dynamic_offset = dynamic_header_offset;
         let mut ret = 0;
@@ -474,19 +412,6 @@
     #[inline]
     fn inner_serialize(
         &self,
-<<<<<<< HEAD
-        datapath: &mut LibOS,
-        header_buffer: &mut [u8],
-        constant_header_offset: usize,
-        dynamic_header_start: usize,
-        copy_context: &mut CopyContext,
-        zero_copy_entries: &mut [datapath_metadata_t],
-        ds_offset: &mut usize,
-    ) -> Result<(), Error> {
-        self.serialize_bitmap(header_buffer, constant_header_offset);
-        let cur_constant_offset =
-            constant_header_offset + BITMAP_LENGTH_FIELD + Self::bitmap_length();
-=======
         header: &mut [u8],
         constant_header_offset: usize,
         dynamic_header_start: usize,
@@ -496,29 +421,18 @@
     ) -> Result<(), Fail> {
         self.serialize_bitmap(header, constant_header_offset);
         let cur_constant_offset = constant_header_offset + BITMAP_LENGTH_FIELD + Self::bitmap_length();
->>>>>>> 663a7efc
 
         let cur_dynamic_offset = dynamic_header_start;
         let cur_sge_idx = 0;
 
         if self.get_bitmap_field(Self::MESSAGES_BITMAP_IDX, Self::MESSAGES_BITMAP_OFFSET) {
             self.messages.inner_serialize(
-<<<<<<< HEAD
-                datapath,
-                header_buffer,
-                cur_constant_offset,
-                cur_dynamic_offset,
-                copy_context,
-                &mut zero_copy_entries[cur_sge_idx
-                    ..(cur_sge_idx + self.messages.num_zero_copy_scatter_gather_entries())],
-=======
                 header,
                 cur_constant_offset,
                 cur_dynamic_offset,
                 copy_context,
                 &mut zero_copy_scatter_gather_entries
                     [cur_sge_idx..(cur_sge_idx + self.messages.num_zero_copy_scatter_gather_entries())],
->>>>>>> 663a7efc
                 ds_offset,
             )?;
         }
@@ -526,22 +440,13 @@
         Ok(())
     }
 
-<<<<<<< HEAD
-
-=======
->>>>>>> 663a7efc
     #[inline]
     fn inner_deserialize(
         &mut self,
         buffer: &datapath_metadata_t,
         header_offset: usize,
         buffer_offset: usize,
-<<<<<<< HEAD
-        // arena: &'arena bumpalo::Bump,
-    ) -> Result<(), Error> {
-=======
     ) -> Result<(), Fail> {
->>>>>>> 663a7efc
         let bitmap_size = self.deserialize_bitmap(buffer, header_offset, buffer_offset);
         let cur_constant_offset = header_offset + BITMAP_LENGTH_FIELD + bitmap_size;
 
