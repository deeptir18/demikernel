// -*- mode: c++; c-file-style: "k&r"; c-basic-offset: 4 -*-
/***********************************************************************
 *
 * libos/rdma/rdma-queue.cc
 *   RDMA implementation of Zeus queue interface
 *
 * Copyright 2018 Irene Zhang  <irene.zhang@microsoft.com>
 *
 * Permission is hereby granted, free of charge, to any person
 * obtaining a copy of this software and associated documentation
 * files (the "Software"), to deal in the Software without
 * restriction, including without limitation the rights to use, copy,
 * modify, merge, publish, distribute, sublicense, and/or sell copies
 * of the Software, and to permit persons to whom the Software is
 * furnished to do so, subject to the following conditions:
 *
 * The above copyright notice and this permission notice shall be
 * included in all copies or substantial portions of the Software.
 *
 * THE SOFTWARE IS PROVIDED "AS IS", WITHOUT WARRANTY OF ANY KIND,
 * EXPRESS OR IMPLIED, INCLUDING BUT NOT LIMITED TO THE WARRANTIES OF
 * MERCHANTABILITY, FITNESS FOR A PARTICULAR PURPOSE AND
 * NONINFRINGEMENT. IN NO EVENT SHALL THE AUTHORS OR COPYRIGHT HOLDERS
 * BE LIABLE FOR ANY CLAIM, DAMAGES OR OTHER LIABILITY, WHETHER IN AN
 * ACTION OF CONTRACT, TORT OR OTHERWISE, ARISING FROM, OUT OF OR IN
 * CONNECTION WITH THE SOFTWARE OR THE USE OR OTHER DEALINGS IN THE
 * SOFTWARE.
 *
 **********************************************************************/

#include "rdma-queue.h"
#include "common/library.h"
#include <fcntl.h>
#include <unistd.h>
#include <arpa/inet.h>
#include <netinet/tcp.h>
#include <assert.h>
#include <string.h>
#include <errno.h>
#include <sys/uio.h>


namespace Zeus {

namespace RDMA {

int
RdmaQueue::PostReceive()
{
    // post receive
    struct ibv_recv_wr wr, *bad_wr = NULL;
    struct ibv_sge sge;
    void *buf = malloc(RECV_BUFFER_SIZE);
    memset(&wr, 0, sizeof(wr));
    wr.wr_id = (uint64_t)buf;
    wr.sg_list = &sge;
    wr.next = NULL;
    wr.num_sge = 1;
    sge.addr = (uintptr_t)buf;
    sge.length = RECV_BUFFER_SIZE;
    sge.lkey = rdma_get_mr(buf)->lkey;
    printf("Done posting receive buffer: %lx", buf);
    return ibv_post_recv(rdma_id->qp, &wr, &bad_wr);      
}

int
RdmaQueue::setupRdmaQP()
{
    struct ibv_qp_init_attr qp_attr;
    ibv_pd *pd = rdma_get_pd();
    ibv_context *context = rdma_get_context();
    if ((rdma_id->send_cq = ibv_create_cq(context,
					  40,
					  NULL,
					  NULL, 0)) == NULL) {
	fprintf(stderr, "Could not allocate completion queue");
	return -1;
    }

    if ((rdma_id->recv_cq = ibv_create_cq(context,
					  40,
					  NULL,
					  NULL, 0)) == NULL) {
	fprintf(stderr, "Could not allocate completion queue");
	return -1;
    }

    // Set up queue pair initial parameters
    memset(&qp_attr, 0, sizeof(qp_attr));
    qp_attr.qp_type = IBV_QPT_RC;
    qp_attr.send_cq = rdma_id->send_cq;
    qp_attr.recv_cq = rdma_id->recv_cq;
    qp_attr.cap.max_send_wr = 20;
    qp_attr.cap.max_recv_wr = 20;
    qp_attr.cap.max_send_sge = 5;
    qp_attr.cap.max_recv_sge = 5;

    
    // set up connection queue pairs
    if (rdma_create_qp(rdma_id, pd, &qp_attr) != 0) {
        fprintf(stderr, "Could not create RDMA queue pairs: %s",
                strerror(errno));
	return -1;
    }

    // post receives
    for (int i = 0; i < RECV_BUFFER_NUM; i++) {
        int ret = PostReceive();
        if (ret != 0) return ret;
    }
    return 0;
}

int
RdmaQueue::socket(int domain, int type, int protocol)
{
    //get file descriptor
    struct rdma_event_channel *channel;
    if ((channel = rdma_create_event_channel()) == 0) {
	fprintf(stderr, "Could not create event channel: %s", strerror(errno));
	return -1;
    }
    
    if (type == SOCK_STREAM) {
        if ((rdma_create_id(channel, &rdma_id,
			    rdma_get_context(), RDMA_PS_TCP)) != 0) {
            fprintf(stderr, "Could not create RDMA event id: %s\n",
		    strerror(errno));
            return -1;
        }
	fprintf(stderr, "Creating reliable RDMA connection\n");
    } else {
        if ((rdma_create_id(channel, &rdma_id,
			    rdma_get_context(), RDMA_PS_UDP)) != 0) {
            fprintf(stderr, "Could not create RDMA event id: %s\n",
		    strerror(errno));
            return -1;
        }
	fprintf(stderr, "Creating unreliable RDMA connection\n");
    }
    return 0;
}

int
RdmaQueue::getsockname(struct sockaddr *saddr, socklen_t *size)
{
    *saddr = *rdma_get_local_addr(rdma_id);
    return 0;
}

int
RdmaQueue::bind(struct sockaddr *saddr, socklen_t size)
{
    return rdma_bind_addr(rdma_id, saddr);
}

int
RdmaQueue::accept(struct sockaddr *saddr, socklen_t *size)
{
    // accept doesn't happen on the listening socket in RDMA
    if (listening) return 0;
    
    int ret = setupRdmaQP();
    if (ret != 0) return ret;
    
    // accept the connection
    struct rdma_conn_param params;
    memset(&params, 0, sizeof(params));
    params.initiator_depth = params.responder_resources = 1;
    params.rnr_retry_count = 7; /* infinite retry */
    if ((rdma_accept(rdma_id, &params)) != 0) {
        fprintf(stderr, "Failed to accept incoming RDMA connection: %s",
                strerror(errno));
        return -1;
    }
    // set up address
    *saddr = *rdma_get_peer_addr(rdma_id);
    *size = sizeof(sockaddr_in);

    int flags = fcntl(rdma_id->channel->fd, F_GETFL);
    // Always put it in non-blocking mode
    if (fcntl(rdma_id->channel->fd, F_SETFL, flags | O_NONBLOCK)) {
        fprintf(stderr,
                "Failed to set O_NONBLOCK on outgoing Zeus socket");
    }

    return 0;    
}

int
RdmaQueue::listen(int backlog)
{
    listening = true;
    int flags = fcntl(rdma_id->channel->fd, F_GETFL);
    // Always put it in non-blocking mode
    if (fcntl(rdma_id->channel->fd, F_SETFL, flags | O_NONBLOCK)) {
        fprintf(stderr,
                "Failed to set O_NONBLOCK on outgoing Zeus socket");
    }
    return rdma_listen(rdma_id, 10);
}
        

int
RdmaQueue::connect(struct sockaddr *saddr, socklen_t size)
{
    struct rdma_conn_param params;    
    struct rdma_cm_event *event;
    struct rdma_event_channel *channel = rdma_id->channel;
<<<<<<< HEAD
    int ret = 0;
    
=======
    int ret;

>>>>>>> b100051a
    // Convert regular address into an rdma address
    if (rdma_resolve_addr(rdma_id, NULL, saddr, 1) != 0) {
        fprintf(stderr, "Could not resolve IP to an RDMA address: %s",
                strerror(errno));
        return -errno;
    }

    // Wait for address resolution
<<<<<<< HEAD
    while (rdma_get_cm_event(channel, &event) != 0) {
        fprintf(stderr, "Still waiting to resolve IP");
    }
    if (event->event != RDMA_CM_EVENT_ADDR_RESOLVED) {
=======
    ret = rdma_get_cm_event(channel, &event);
    if (ret != 0 || event->event != RDMA_CM_EVENT_ADDR_RESOLVED) {
>>>>>>> b100051a
        fprintf(stderr, "Could not resolve to RDMA address");
        return -1;
    }
    rdma_ack_cm_event(event);

    // Find path to rdma address
    if (rdma_resolve_route(rdma_id, 1) != 0) {
        fprintf(stderr,
                "Could not resolve route to RDMA address: %s",
                strerror(errno));
        return -errno;
    }

    // Wait for path resolution
    ret = rdma_get_cm_event(channel, &event);
<<<<<<< HEAD
    assert(ret == 0);
    if (event->event != RDMA_CM_EVENT_ROUTE_RESOLVED) {
=======
    if (ret != 0 || event->event != RDMA_CM_EVENT_ROUTE_RESOLVED) {
>>>>>>> b100051a
        fprintf(stderr, "Could not resolve route to RDMA address");
    }
    rdma_ack_cm_event(event);

    // Set up queue pairs and post receives
    if (setupRdmaQP() != 0) {
        fprintf(stderr,
                "Could not allocate queue pairs: %s", strerror(errno));
            return -errno;
    }
    
    // Get channel
    memset(&params, 0, sizeof(params));
    params.initiator_depth = params.responder_resources = 1;
    params.rnr_retry_count = 7; /* infinite retry */
    
    if (rdma_connect(rdma_id, &params) != 0) {
        fprintf(stderr,
                "Could not connect RDMA: %s",
                strerror(errno));
        return -errno;
    }

    // Wait for rdma connection setup to complete
    ret = rdma_get_cm_event(channel, &event);
<<<<<<< HEAD
    assert(ret == 0);
    if (event->event != RDMA_CM_EVENT_ESTABLISHED) {
=======
    if (ret != 0 || event->event != RDMA_CM_EVENT_ESTABLISHED) {
>>>>>>> b100051a
        fprintf(stderr, "Could not connect to RDMA address");
    }
    rdma_ack_cm_event(event);

    // Switch cm event channel over to non-blocking
    int flags = fcntl(channel->fd, F_GETFL);
    if (fcntl(channel->fd, F_SETFL, flags | O_NONBLOCK)) {
        fprintf(stderr, "Failed to set O_NONBLOCK");
    }
    return 0;
}

int
RdmaQueue::open(const char *pathname, int flags)
{
    return 0;
}

int
RdmaQueue::open(const char *pathname, int flags, mode_t mode)
{
    // use the fd as qd
    return 0;
}

int
RdmaQueue::creat(const char *pathname, mode_t mode)
{
    // use the fd as qd
    return 0;
}

int
RdmaQueue::close()
{
     struct rdma_event_channel *channel = rdma_id->channel;
     rdma_destroy_qp(rdma_id);

    if (rdma_destroy_id(rdma_id) != 0) {
        fprintf(stderr, "Could not destroy communication manager: %s", strerror(errno));
        return -errno;
    }

    rdma_destroy_event_channel(channel);
    return 0;
}
    
int
RdmaQueue::getfd()
{
    return rdma_id->channel->fd;
}

void
RdmaQueue::ProcessIncoming(PendingRequest &req)
{
    // Do some RDMA work first;
    assert(fcntl(rdma_id->channel->fd, F_GETFL) & O_NONBLOCK);

    struct rdma_cm_event *event;
    if (rdma_get_cm_event(rdma_id->channel, &event) == 0) {
        switch(event->event) {
        case RDMA_CM_EVENT_CONNECT_REQUEST:
            assert(listening);
            accepts.push_back(event->id);
            req.isDone = true;
            req.res = event->id->channel->fd;
            break;
        case RDMA_CM_EVENT_DISCONNECTED:
            req.isDone = true;
            req.res = -1;
        default:
            break;
        }
        rdma_ack_cm_event(event);
        if (req.isDone) return;
    }      

    if (!listening) {
        // check receive completion queue
        struct ibv_wc wcs[RECV_BUFFER_NUM];
        int num;
        assert(fcntl(rdma_id->recv_cq_channel->fd, F_GETFL) & O_NONBLOCK);
        while ((num = ibv_poll_cq(rdma_id->recv_cq, RECV_BUFFER_NUM, wcs)) > 0) {
            // process messages
            for (int i = 0; i < num; i++) {
                struct ibv_wc wc = wcs[i];
                if (wc.status == IBV_WC_SUCCESS) {
                    assert(wc.opcode == IBV_WC_RECV);
                    pendingRecv.push_back((void *)wc.wr_id);
                    PostReceive();
                }
            }
        }

        if (!pendingRecv.empty()) {
            req.buf = pendingRecv.front();
            pendingRecv.pop_front();
            
            // parse the message
            uint8_t *ptr = (uint8_t *)req.buf;
            struct sgarray &sga = req.sga;
            uint64_t magic = *((uint64_t *)ptr);
            assert(magic == MAGIC);
            ptr += sizeof(uint64_t);
            size_t dataLen = *((uint64_t *)ptr);
            req.buf = realloc(req.buf, dataLen + 3 * sizeof(uint64_t));
            ptr = (uint8_t *)req.buf + 2 * sizeof(uint64_t);
            
            // now we can start filling in the sga
            sga.num_bufs = *(uint64_t *)ptr;
            ptr += sizeof(uint64_t);
            for (int i = 0; i < sga.num_bufs; i++) {
                sga.bufs[i].len = *(size_t *)ptr;
            ptr += sizeof(uint64_t);
            sga.bufs[i].buf = (ioptr)ptr;
            ptr += sga.bufs[i].len;
            }
            req.isDone = true;
            req.res = dataLen - (sga.num_bufs * sizeof(size_t));
        }
    }
}

    
void
RdmaQueue::ProcessOutgoing(PendingRequest &req)
{
    struct ibv_wc wcs[RECV_BUFFER_NUM];
    int num;
    // check send compleion queue first
    assert(fcntl(rdma_id->send_cq_channel->fd, F_GETFL) & O_NONBLOCK);
    while ((num = ibv_poll_cq(rdma_id->send_cq, RECV_BUFFER_NUM, wcs)) > 0) {
        // process messages
        for (int i = 0; i < num; i++) {
            struct ibv_wc wc = wcs[i];
            assert(wc.opcode == IBV_WC_SEND);
            PendingRequest *req = (PendingRequest *)wc.wr_id;
            // unpin completed sends
            req->isDone = true;
            for (int i = 0; i < req->sga.num_bufs; i++) {
                unpin(req->sga.bufs[i].buf);
            }
            if (wc.status != IBV_WC_SUCCESS) {
                req->res = wc.status;
            }
        }
    }    

    struct sgarray &sga = req.sga;
    struct ibv_sge vsga[2 * sga.num_bufs + 1];
    
    printf("ProcessOutgoing qd:%d num_bufs:%d\n", qd, sga.num_bufs);

    uint64_t lens[sga.num_bufs];
    size_t dataSize = 0;
    size_t totalLen = 0;
    uint32_t header_lkey = rdma_get_mr(&req.header)->lkey;

    // calculate size and fill in iov
    for (int i = 0; i < sga.num_bufs; i++) {
        lens[i] = sga.bufs[i].len;
        // convert address to uint64_t
        vsga[2*i+1].addr = (uint64_t)&lens[i];
        vsga[2*i+1].length = sizeof(uint64_t);
        vsga[2*i+1].lkey = header_lkey;
        
        vsga[2*i+2].addr = (uint64_t)sga.bufs[i].buf;
        vsga[2*i+2].length = sga.bufs[i].len;
        vsga[2*i+2].lkey = rdma_get_mr(sga.bufs[i].buf)->lkey;
        
        // add up actual data size
        dataSize += (uint64_t)sga.bufs[i].len;
        
        // add up expected packet size minus header
        totalLen += (uint64_t)sga.bufs[i].len;
        totalLen += sizeof(uint64_t);
        pin((void *)sga.bufs[i].buf);
    }

    // fill in header
    req.header[0] = MAGIC;
    req.header[1] = totalLen;
    req.header[2] = sga.num_bufs;

    // set up header at beginning of packet
    vsga[0].addr = (uint64_t)&req.header;
    vsga[0].length = sizeof(req.header);
    vsga[0].lkey = header_lkey;
    totalLen += sizeof(req.header);

    // set up RDMA junk
    struct ibv_send_wr wr, *bad_wr = NULL;
    memset(&wr, 0, sizeof(wr));
    wr.wr_id = (uint64_t)&req;
    wr.sg_list = vsga;
    wr.next = NULL;
    wr.num_sge = 2 * sga.num_bufs + 1;
    if (totalLen < 4096) {
        wr.send_flags = IBV_SEND_INLINE;
    }
      
    int res = ibv_post_send(rdma_id->qp,
                            &wr,
                            &bad_wr);
   
    // if error
    if (res != 0) {
        for (int i = 0; i < sga.num_bufs; i++) {
            unpin(sga.bufs[i].buf);
        }
        if (errno == EAGAIN || errno == EWOULDBLOCK) {
            return;
        } else {
            fprintf(stderr, "Could not post rdma send: %s\n", strerror(errno));
            req.isDone = true;
            req.res = -errno;
            return;
        }
    }

    // otherwise, enqueued for send but not complete
    req.res = dataSize;
    req.isEnqueued = true;
    // assume inline requests are done
    if (totalLen < 4096)
        req.isDone = true;
}
    
void
RdmaQueue::ProcessQ(size_t maxRequests)
{
    size_t done = 0;
    while (!workQ.empty() && done < maxRequests) {
        qtoken qt = workQ.front();
        auto it = pending.find(qt);
        done++;
        assert(it != pending.end());
        
        PendingRequest &req = it->second; 
        if (IS_PUSH(qt)) {
            ProcessOutgoing(req);
        } else {
            ProcessIncoming(req);
        }

        if (req.isDone || req.isEnqueued) {
            workQ.pop_front();
        }            
    }
    //printf("Processed %lu requests", done);
}
    
ssize_t
RdmaQueue::Enqueue(qtoken qt, struct sgarray &sga)
{

    PendingRequest req(sga);
    
    if (IS_PUSH(qt)) {
	ProcessOutgoing(req);
	if (req.isDone) {
	    return req.res;
	}
    }
    
    assert(pending.find(qt) == pending.end());
    pending.insert(std::make_pair(qt, req));
    workQ.push_back(qt);

    // let's try processing here because we know our sockets are
    // non-blocking
    if (workQ.front() == qt) {
        ProcessQ(1);
    }

    PendingRequest &req2 = pending.find(qt)->second;
    
    if (req2.isDone) {
        int ret = req2.res;
        sga.copy(req2.sga);
        pending.erase(qt);
        assert(sga.num_bufs > 0);
        return ret;
    } else {
        //printf("Enqueue() req.is Done = false will return 0\n");
        return 0;
    }
}

ssize_t
RdmaQueue::push(qtoken qt, struct sgarray &sga)
{
    return Enqueue(qt, sga);
}
    
ssize_t
RdmaQueue::pop(qtoken qt, struct sgarray &sga)
{
    ssize_t newqt = Enqueue(qt, sga);
    return newqt;
}

ssize_t
RdmaQueue::peek(struct sgarray &sga)
{
    PendingRequest req(sga);
    
    ProcessIncoming(req);

    if (req.isDone or req.isEnqueued){
        return req.res;
    } else {
        return 0;
    }
}
    
ssize_t
RdmaQueue::wait(qtoken qt, struct sgarray &sga)
{
    ssize_t ret;
    auto it = pending.find(qt);
    assert(it != pending.end());
    PendingRequest &req = it->second;
    
    while(!req.isDone) {
        ProcessQ(1);
    }
    sga = req.sga;
    ret = req.res;
    pending.erase(it);
    return ret;
}

ssize_t
RdmaQueue::poll(qtoken qt, struct sgarray &sga)
{
    auto it = pending.find(qt);
    assert(it != pending.end());
    PendingRequest &req = it->second;

    if (!req.isDone) {
        ProcessQ(1);
    }
    
    if (req.isDone){
        int ret = req.res;
        pending.erase(it);
        return ret;
    } else {
        return 0;
    }
}

void
RdmaQueue::setRdmaCM(struct rdma_cm_id *cm)
{
    rdma_id = cm;
}

struct rdma_cm_id*
RdmaQueue::getRdmaCM()
{
    return rdma_id;
}

struct rdma_cm_id*
RdmaQueue::getNextAccept() {
    assert(listening);
    struct rdma_cm_id* ret = NULL;

    if (accepts.empty()) {
        struct rdma_cm_event *event;
        if (rdma_get_cm_event(rdma_id->channel, &event) == 0) {
            switch(event->event) {
            case RDMA_CM_EVENT_CONNECT_REQUEST:
                ret = event->id;
                break;
            case RDMA_CM_EVENT_DISCONNECTED:
                exit(-1);
            default:
                break;
            }
            rdma_ack_cm_event(event);
        }
    } else {
        ret = accepts.front();
        accepts.pop_front();
    }
    return ret;
}
} // namespace RDMA    
} // namespace Zeus<|MERGE_RESOLUTION|>--- conflicted
+++ resolved
@@ -207,13 +207,8 @@
     struct rdma_conn_param params;    
     struct rdma_cm_event *event;
     struct rdma_event_channel *channel = rdma_id->channel;
-<<<<<<< HEAD
     int ret = 0;
     
-=======
-    int ret;
-
->>>>>>> b100051a
     // Convert regular address into an rdma address
     if (rdma_resolve_addr(rdma_id, NULL, saddr, 1) != 0) {
         fprintf(stderr, "Could not resolve IP to an RDMA address: %s",
@@ -222,15 +217,8 @@
     }
 
     // Wait for address resolution
-<<<<<<< HEAD
-    while (rdma_get_cm_event(channel, &event) != 0) {
-        fprintf(stderr, "Still waiting to resolve IP");
-    }
-    if (event->event != RDMA_CM_EVENT_ADDR_RESOLVED) {
-=======
     ret = rdma_get_cm_event(channel, &event);
     if (ret != 0 || event->event != RDMA_CM_EVENT_ADDR_RESOLVED) {
->>>>>>> b100051a
         fprintf(stderr, "Could not resolve to RDMA address");
         return -1;
     }
@@ -246,12 +234,8 @@
 
     // Wait for path resolution
     ret = rdma_get_cm_event(channel, &event);
-<<<<<<< HEAD
     assert(ret == 0);
-    if (event->event != RDMA_CM_EVENT_ROUTE_RESOLVED) {
-=======
     if (ret != 0 || event->event != RDMA_CM_EVENT_ROUTE_RESOLVED) {
->>>>>>> b100051a
         fprintf(stderr, "Could not resolve route to RDMA address");
     }
     rdma_ack_cm_event(event);
@@ -277,12 +261,8 @@
 
     // Wait for rdma connection setup to complete
     ret = rdma_get_cm_event(channel, &event);
-<<<<<<< HEAD
     assert(ret == 0);
-    if (event->event != RDMA_CM_EVENT_ESTABLISHED) {
-=======
     if (ret != 0 || event->event != RDMA_CM_EVENT_ESTABLISHED) {
->>>>>>> b100051a
         fprintf(stderr, "Could not connect to RDMA address");
     }
     rdma_ack_cm_event(event);
