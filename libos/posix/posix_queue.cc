--- conflicted
+++ resolved
@@ -145,11 +145,7 @@
         int new_fd = -1;
         int ret = EAGAIN;
         sockaddr_in addr;
-<<<<<<< HEAD
         socklen_t len = sizeof(addr);
-=======
-        socklen_t len = 0;
->>>>>>> 59e35ecc
         while (EAGAIN == ret) {
             ret = accept(new_fd, my_fd, reinterpret_cast<sockaddr *>(&addr), &len);
             yield();
