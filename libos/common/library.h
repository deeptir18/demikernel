--- conflicted
+++ resolved
@@ -251,14 +251,7 @@
             // popping from files not implemented yet
             return -1;
 
-<<<<<<< HEAD
-        qtoken t = GetNewToken(qd, false);
-        ssize_t res = queue.peek(t, sga);
-=======
-        //qtoken t = GetNewToken(qd, false);
-        qtoken t = 0;
-        ssize_t res = queue.light_pop(t, sga);
->>>>>>> 92b87fce
+        ssize_t res = queue.peek(sga);
         return res;
     };
 
